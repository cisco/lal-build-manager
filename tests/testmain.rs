--- conflicted
+++ resolved
@@ -255,10 +255,7 @@
     // fetch --core also doesn't install else again
     let rcore2 = lal::fetch(&mf, &cfg, true, "default");
     assert!(rcore2.is_ok(), "install core succeeded 2");
-<<<<<<< HEAD
-=======
     assert!(yajl.is_dir(), "yajl still there");
->>>>>>> 3cf8ae38
     assert!(!gtest.is_dir(), "gtest was not reinstalled with --core");
 
     // and it is finally installed if we ask for non-core as well
