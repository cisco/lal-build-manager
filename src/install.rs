use std::fs;
use std::path::Path;

use backend::{self, Artifactory};
use super::{CliError, LalResult, Manifest};


fn clean_input() {
    let input = Path::new("./INPUT");
    if input.is_dir() {
        fs::remove_dir_all(&input).unwrap();
    }
}

/// Update specific dependencies outside the manifest
///
/// Multiple "components=version" strings can be supplied, where the version is optional.
/// If no version is supplied, latest is fetched.
///
/// If installation was successful, the fetched tarballs are unpacked into `./INPUT`.
/// If one `save` or `savedev` was set, the fetched versions are also updated in the
/// manifest. This provides an easy way to not have to deal with strict JSON manually.
pub fn update(manifest: &Manifest,
              backend: &Artifactory,
              components: Vec<String>,
              save: bool,
              savedev: bool,
              env: &str)
              -> LalResult<()> {
    debug!("Update specific deps: {:?}", components);

    let mut error = None;
    let mut updated = Vec::with_capacity(components.len());
    for comp in &components {
        info!("Fetch {} {}", env, comp);
        if comp.contains('=') {
            let pair: Vec<&str> = comp.split('=').collect();
            if let Ok(n) = pair[1].parse::<u32>() {
                // standard fetch with an integer version
                match backend::fetch_and_unpack_component(backend, pair[0], Some(n), Some(env)) {
                    Ok(c) => updated.push(c),
                    Err(e) => {
                        warn!("Failed to update {} ({})", pair[0], e);
                        error = Some(e);
                    }
                }
            } else {
                // fetch from stash - this does not go into `updated` it it succeeds
                // because we wont and cannot save stashed versions in the manifest
                let _ = backend::fetch_from_stash(backend, pair[0], pair[1]).map_err(|e| {
                    warn!("Failed to update {} from stash ({})", pair[0], e);
                    error = Some(e);
                });
            }
        } else {
            // fetch without a specific version (latest)
            match backend::fetch_and_unpack_component(backend, comp, None, Some(env)) {
                Ok(c) => updated.push(c),
                Err(e) => {
                    warn!("Failed to update {} ({})", &comp, e);
                    error = Some(e);
                }
            }
        }
    }
    if let Some(e) = error {
        return Err(e);
    }

    // Update manifest if saving in any way
    if save || savedev {
        let mut mf = manifest.clone();
        // find reference to correct list
        let mut hmap = if save { mf.dependencies.clone() } else { mf.devDependencies.clone() };
        for c in &updated {
            debug!("Successfully updated {} at version {}", &c.name, c.version);
            if hmap.contains_key(&c.name) {
                *hmap.get_mut(&c.name).unwrap() = c.version;
            } else {
                hmap.insert(c.name.clone(), c.version);
            }
        }
        if save {
            mf.dependencies = hmap;
        } else {
            mf.devDependencies = hmap;
        }
        mf.write()?;
    }
    Ok(())
}

/// Wrapper around update that updates all components
///
/// This will pass all dependencies or devDependencies to update.
/// If the save flag is set, then the manifest will be updated correctly.
/// I.e. dev updates will update only the dev portions of the manifest.
pub fn update_all(manifest: &Manifest,
                  backend: &Artifactory,
                  save: bool,
                  dev: bool,
                  env: &str)
                  -> LalResult<()> {
    let deps: Vec<String> = if dev {
        manifest.devDependencies.keys().cloned().collect()
    } else {
        manifest.dependencies.keys().cloned().collect()
    };
    update(manifest, backend, deps, save && !dev, save && dev, env)
}

/// Export a specific component from artifactory
pub fn export(backend: &Artifactory,
              comp: &str,
              output: Option<&str>,
              env: Option<&str>)
              -> LalResult<()> {
    let dir = output.unwrap_or(".");

    info!("Export {} {} to {}", env.unwrap_or("global"), comp, dir);

    let mut component_name = comp; // this is only correct if no =version suffix
    let tarname = if comp.contains('=') {
        let pair: Vec<&str> = comp.split('=').collect();
        if let Ok(n) = pair[1].parse::<u32>() {
            // standard fetch with an integer version
            component_name = pair[0]; // save so we have sensible tarball names
            backend::fetch_via_artifactory(backend, pair[0], Some(n), env)?.0
        } else {
            // string version -> stash
            component_name = pair[0]; // save so we have sensible tarball names
            backend::get_path_to_stashed_component(backend, pair[0], pair[1])?
        }
    } else {
        // fetch without a specific version (latest)
        backend::fetch_via_artifactory(backend, comp, None, env)?.0
    };

    let dest = Path::new(dir).join(format!("{}.tar.gz", component_name));
    debug!("Copying {:?} to {:?}", tarname, dest);

    fs::copy(tarname, dest)?;
    Ok(())
}

/// Remove specific components from `./INPUT` and the manifest.
///
/// This takes multiple components strings (without versions), and if the component
/// is found in `./INPUT` it is deleted.
///
/// If one of `save` or `savedev` was set, `manifest.json` is also updated to remove
/// the specified components from the corresponding dictionary.
pub fn remove(manifest: &Manifest, xs: Vec<&str>, save: bool, savedev: bool) -> LalResult<()> {
    debug!("Removing dependencies {:?}", xs);

    // remove entries in xs from manifest.
    if save || savedev {
        let mut mf = manifest.clone();
        let mut hmap = if save { mf.dependencies.clone() } else { mf.devDependencies.clone() };
        for component in xs.clone() {
            // We could perhaps allow people to just specify ANY dependency
            // and have a generic save flag, which we could infer from
            // thus we could modify both maps if listing many components

            // This could work, but it's not currently what install does, so not doing it.
            // => all components uninstalled from either dependencies, or all from devDependencies
            // if doing multiple components from different maps, do multiple calls
            if !hmap.contains_key(component) {
                return Err(CliError::MissingComponent(component.to_string()));
            }
            debug!("Removing {} from manifest", component);
            hmap.remove(component);
        }
        if save {
            mf.dependencies = hmap;
        } else {
            mf.devDependencies = hmap;
        }
        info!("Updating manifest with removed dependencies");
        mf.write()?;
    }

    // delete the folder (ignore if the folder does not exist)
    let input = Path::new("./INPUT");
    if !input.is_dir() {
        return Ok(());
    }
    for component in xs {
        let pth = Path::new(&input).join(component);
        if pth.is_dir() {
            debug!("Deleting INPUT/{}", component);
            fs::remove_dir_all(&pth)?;
        }
    }
    Ok(())
}

/// Fetch all dependencies from `manifest.json`
///
/// This will read, and HTTP GET all the dependencies at the specified versions.
/// If the `core` bool is set, then `devDependencies` are not installed.
pub fn fetch(manifest: &Manifest, backend: &Artifactory, core: bool, env: &str) -> LalResult<()> {
    use super::Lockfile;
    debug!("Installing dependencies{}",
           if !core { " and devDependencies" } else { "" });

    // create the joined hashmap of dependencies and possibly devdependencies
    let mut deps = manifest.dependencies.clone();
    if !core {
        for (k, v) in &manifest.devDependencies {
            deps.insert(k.clone(), *v);
        }
    }
    let mut extraneous = vec![]; // stuff we should remove

    // figure out what we have already
    let lf = Lockfile::default().populate_from_input()
        .map_err(|e| {
            // Guide users a bit if they did something dumb - see #77
            warn!("Populating INPUT data failed - your INPUT may be corrupt");
            warn!("This can happen if you CTRL-C during `lal fetch`");
            warn!("Try to `rm -rf INPUT` and `lal fetch` again.");
            e
        })?;
    // filter out what we already have (being careful to examine env)
    for (name, d) in lf.dependencies {
        // if d.name at d.version in d.environment matches something in deps
<<<<<<< HEAD
        if let Some(&cand) = deps.get(&name) {
            // ignore extranous deps found in INPUT
=======
        if let Some(&cand) = deps.get(&name) { // version found in manifest
>>>>>>> 3cf8ae38
            // ignore non-integer versions (stashed things must be overwritten)
            if let Ok(n) = d.version.parse::<u32>() {
                if n == cand && d.environment == env {
                    info!("Reuse {} {} {}", env, name, n);
                    deps.remove(&name);
                }
            }
        } else {
            extraneous.push(name.clone());
        }
    }

    let mut err = None;
    for (k, v) in deps {
        info!("Fetch {} {} {}", env, k, v);

        // first kill the folders we actually need to fetch:
        let cmponent_dir = Path::new("./INPUT").join(&k);
        if cmponent_dir.is_dir() {
            // Don't think this can fail, but we are dealing with NFS
            fs::remove_dir_all(&cmponent_dir).map_err(|e| {
                    warn!("Failed to remove INPUT/{} - {}", k, e);
                    warn!("Please clean out your INPUT folder yourself to avoid corruption");
                    e
                })?;
        }

        let _ = backend::fetch_and_unpack_component(backend, &k, Some(v), Some(env)).map_err(|e| {
            warn!("Failed to completely install {} ({})", k, e);
            // likely symlinks inside tarball that are being dodgy
            // this is why we clean_input
            err = Some(e);
        });
    }

    // remove extraneous deps
    for name in extraneous {
        info!("Remove {}", name);
        let pth = Path::new("./INPUT").join(&name);
        if pth.is_dir() {
            fs::remove_dir_all(&pth)?;
        }
    }

    if err.is_some() {
        warn!("Cleaning potentially broken INPUT");
        clean_input(); // don't want to risk having users in corrupted states
        return Err(CliError::InstallFailure);
    }
    Ok(())
}<|MERGE_RESOLUTION|>--- conflicted
+++ resolved
@@ -225,12 +225,7 @@
     // filter out what we already have (being careful to examine env)
     for (name, d) in lf.dependencies {
         // if d.name at d.version in d.environment matches something in deps
-<<<<<<< HEAD
-        if let Some(&cand) = deps.get(&name) {
-            // ignore extranous deps found in INPUT
-=======
         if let Some(&cand) = deps.get(&name) { // version found in manifest
->>>>>>> 3cf8ae38
             // ignore non-integer versions (stashed things must be overwritten)
             if let Ok(n) = d.version.parse::<u32>() {
                 if n == cand && d.environment == env {
